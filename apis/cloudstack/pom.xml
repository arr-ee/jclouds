--- conflicted
+++ resolved
@@ -50,18 +50,9 @@
   <properties>
     <test.cloudstack.endpoint>http://localhost:8080/client/api</test.cloudstack.endpoint>
     <test.cloudstack.api-version>2.2.12</test.cloudstack.api-version>
-    <test.cloudstack.build-version />
+    <test.cloudstack.build-version></test.cloudstack.build-version>
     <test.cloudstack.identity>FIXME_apiKey</test.cloudstack.identity>
     <test.cloudstack.credential>FIXME_secretKey</test.cloudstack.credential>
-<<<<<<< HEAD
-    <test.cloudstack.domainAdminIdentity />
-    <test.cloudstack.domainAdminCredential />
-    <test.cloudstack.globalAdminIdentity />
-    <test.cloudstack.globalAdminCredential />
-    <test.cloudstack.image-id />
-    <test.cloudstack.image.login-user />
-    <test.cloudstack.image.authenticate-sudo />
-=======
     <test.cloudstack.domainAdminIdentity></test.cloudstack.domainAdminIdentity>
     <test.cloudstack.domainAdminCredential></test.cloudstack.domainAdminCredential>
     <test.cloudstack.globalAdminIdentity></test.cloudstack.globalAdminIdentity>
@@ -77,7 +68,6 @@
       org.jclouds*;version="${project.version}",
       *
     </jclouds.osgi.import>
->>>>>>> 6bd8f154
   </properties>
   <dependencies>
     <dependency>
