--- conflicted
+++ resolved
@@ -36,14 +36,9 @@
   <properties>
     <test.ec2.endpoint>https://ec2.us-east-1.amazonaws.com</test.ec2.endpoint>
     <test.ec2.api-version>2010-06-15</test.ec2.api-version>
-    <test.ec2.build-version />
+    <test.ec2.build-version></test.ec2.build-version>
     <test.ec2.identity>${test.aws.identity}</test.ec2.identity>
     <test.ec2.credential>${test.aws.credential}</test.ec2.credential>
-<<<<<<< HEAD
-    <test.ec2.image-id />
-    <test.ec2.image.login-user />
-    <test.ec2.image.authenticate-sudo />
-=======
     <test.ec2.image-id></test.ec2.image-id>
     <test.ec2.image.login-user></test.ec2.image.login-user>
     <test.ec2.image.authenticate-sudo></test.ec2.image.authenticate-sudo>
@@ -55,7 +50,6 @@
       org.jclouds*;version="${project.version}",
       *
     </jclouds.osgi.import>
->>>>>>> 6bd8f154
   </properties>
 
   <dependencies>
