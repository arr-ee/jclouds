--- conflicted
+++ resolved
@@ -36,17 +36,10 @@
   <properties>
     <test.vcloud.endpoint>FIXME</test.vcloud.endpoint>
     <test.vcloud.api-version>1.0</test.vcloud.api-version>
-    <test.vcloud.build-version />
+    <test.vcloud.build-version></test.vcloud.build-version>
     <test.vcloud.identity>FIXME</test.vcloud.identity>
     <test.vcloud.credential>FIXME</test.vcloud.credential>
-<<<<<<< HEAD
-    <test.vcloud.image-id />
-    <test.vcloud.image.login-user />
-    <test.vcloud.image.authenticate-sudo />
-
-=======
     <test.vcloud.template></test.vcloud.template>
->>>>>>> 3afdcb66
     <jclouds.osgi.export>org.jclouds.vcloud*;version="${project.version}"</jclouds.osgi.export>
     <jclouds.osgi.import>
       org.jclouds.compute.internal;version="${project.version}",
