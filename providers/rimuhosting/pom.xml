<?xml version="1.0" encoding="UTF-8"?>
<!--

    Licensed to jclouds, Inc. (jclouds) under one or more
    contributor license agreements.  See the NOTICE file
    distributed with this work for additional information
    regarding copyright ownership.  jclouds licenses this file
    to you under the Apache License, Version 2.0 (the
    "License"); you may not use this file except in compliance
    with the License.  You may obtain a copy of the License at

      http://www.apache.org/licenses/LICENSE-2.0

    Unless required by applicable law or agreed to in writing,
    software distributed under the License is distributed on an
    "AS IS" BASIS, WITHOUT WARRANTIES OR CONDITIONS OF ANY
    KIND, either express or implied.  See the License for the
    specific language governing permissions and limitations
    under the License.

-->
<project xmlns="http://maven.apache.org/POM/4.0.0" xmlns:xsi="http://www.w3.org/2001/XMLSchema-instance" xsi:schemaLocation="http://maven.apache.org/POM/4.0.0 http://maven.apache.org/maven-v4_0_0.xsd">
    <modelVersion>4.0.0</modelVersion>
    <parent>
        <groupId>org.jclouds</groupId>
        <artifactId>jclouds-project</artifactId>
        <version>1.5.0-SNAPSHOT</version>
        <relativePath>../../project/pom.xml</relativePath>
    </parent>
    <groupId>org.jclouds.provider</groupId>
    <artifactId>rimuhosting</artifactId>
    <name>jclouds RimuHosting provider</name>
    <description>ComputeService implementation of RimuHosting datacenters </description>
    <packaging>bundle</packaging>

    <properties>
        <test.rimuhosting.endpoint>https://api.rimuhosting.com/r</test.rimuhosting.endpoint>
        <test.rimuhosting.api-version>1.0</test.rimuhosting.api-version>
        <test.rimuhosting.build-version />
        <test.rimuhosting.identity>FIXME</test.rimuhosting.identity>
<<<<<<< HEAD
        <test.rimuhosting.image-id />
=======
        <test.rimuhosting.image-id></test.rimuhosting.image-id>

        <jclouds.osgi.export>org.jclouds.rimuhosting.miro*;version="${project.version}"</jclouds.osgi.export>
        <jclouds.osgi.import>
          org.jclouds.compute.internal;version="${project.version}",
          org.jclouds.rest.internal;version="${project.version}",
          org.jclouds*;version="${project.version}",
          *
      </jclouds.osgi.import>
>>>>>>> 6bd8f154
    </properties>
    <dependencies>
        <dependency>
            <groupId>org.jclouds.driver</groupId>
            <artifactId>jclouds-jsch</artifactId>
            <version>${project.version}</version>
            <scope>test</scope>
        </dependency>
        <dependency>
            <groupId>com.jcraft</groupId>
            <artifactId>jsch</artifactId>
            <scope>test</scope>
        </dependency>
        <dependency>
            <groupId>org.jclouds</groupId>
            <artifactId>jclouds-core</artifactId>
            <version>${project.version}</version>
            <type>test-jar</type> 
            <scope>test</scope>
        </dependency>
        <dependency>
            <groupId>org.jclouds</groupId>
            <artifactId>jclouds-compute</artifactId>
            <version>${project.version}</version>
        </dependency>
        <dependency>
            <groupId>org.jclouds</groupId>
            <artifactId>jclouds-compute</artifactId>
            <version>${project.version}</version>
            <type>test-jar</type>
            <scope>test</scope>
        </dependency>
        <dependency>
            <groupId>log4j</groupId>
            <artifactId>log4j</artifactId>
            <version>1.2.16</version>
            <scope>test</scope>
        </dependency>
        <dependency>
            <groupId>org.jclouds.driver</groupId>
            <artifactId>jclouds-log4j</artifactId>
            <version>${project.version}</version>
            <scope>test</scope>
        </dependency>
    </dependencies>
    <profiles>
        <profile>
            <id>live</id>
            <build>
                <plugins>
                    <plugin>
                        <groupId>org.apache.maven.plugins</groupId>
                        <artifactId>maven-surefire-plugin</artifactId>
                        <executions>
                            <execution>
                                <id>integration</id>
                                <phase>integration-test</phase>
                                <goals>
                                    <goal>test</goal>
                                </goals>
                                <configuration>
                                    <systemPropertyVariables>
                                        <test.rimuhosting.endpoint>${test.rimuhosting.endpoint}</test.rimuhosting.endpoint>
                                        <test.rimuhosting.api-version>${test.rimuhosting.api-version}</test.rimuhosting.api-version>
                                        <test.rimuhosting.build-version>${test.rimuhosting.build-version}</test.rimuhosting.build-version>
                                        <test.rimuhosting.identity>${test.rimuhosting.identity}</test.rimuhosting.identity>
                                        <test.rimuhosting.image-id>${test.rimuhosting.image-id}</test.rimuhosting.image-id>
                                    </systemPropertyVariables>
                                </configuration>
                            </execution>
                        </executions>
                    </plugin>
                </plugins>
            </build>
        </profile>
    </profiles>

</project><|MERGE_RESOLUTION|>--- conflicted
+++ resolved
@@ -36,11 +36,8 @@
     <properties>
         <test.rimuhosting.endpoint>https://api.rimuhosting.com/r</test.rimuhosting.endpoint>
         <test.rimuhosting.api-version>1.0</test.rimuhosting.api-version>
-        <test.rimuhosting.build-version />
+        <test.rimuhosting.build-version></test.rimuhosting.build-version>
         <test.rimuhosting.identity>FIXME</test.rimuhosting.identity>
-<<<<<<< HEAD
-        <test.rimuhosting.image-id />
-=======
         <test.rimuhosting.image-id></test.rimuhosting.image-id>
 
         <jclouds.osgi.export>org.jclouds.rimuhosting.miro*;version="${project.version}"</jclouds.osgi.export>
@@ -50,7 +47,6 @@
           org.jclouds*;version="${project.version}",
           *
       </jclouds.osgi.import>
->>>>>>> 6bd8f154
     </properties>
     <dependencies>
         <dependency>
