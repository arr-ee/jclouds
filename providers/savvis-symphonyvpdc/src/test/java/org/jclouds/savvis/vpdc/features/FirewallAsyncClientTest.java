--- conflicted
+++ resolved
@@ -47,18 +47,11 @@
                "SERVER_TIER_FIREWALL").isEnabled(true).source("internet").destination("VM Tier01").port("22").protocol(
                "Tcp").policy("allow").description("Server Tier Firewall Rule").isLogged(false).build());
 
-<<<<<<< HEAD
-		assertRequestLineEquals(request, "PUT https://api.symphonyvpdc.savvis.net/vpdc/v1.0/org/11/vdc/22/FirewallService/ HTTP/1.1");
-		assertNonPayloadHeadersEqual(request, "");
-		assertPayloadEquals(request, Strings2.toStringAndClose(getClass().getResourceAsStream("/firewallService-default.xml")),
-	               "application/xml", false);
-=======
       assertRequestLineEquals(request,
                "PUT https://api.symphonyvpdc.savvis.net/vpdc/v1.0/org/11/vdc/22/FirewallService/ HTTP/1.1");
       assertNonPayloadHeadersEqual(request, "");
       assertPayloadEquals(request, Strings2.toStringAndClose(getClass().getResourceAsStream(
                "/firewallService-default.xml")), "application/xml", false);
->>>>>>> 17060044
 
       assertResponseParserClassEquals(method, request, ParseSax.class);
       assertSaxResponseParserClassEquals(method, TaskHandler.class);
@@ -73,18 +66,11 @@
                "SERVER_TIER_FIREWALL").isEnabled(true).source("internet").destination("VM Tier01").port("22").protocol(
                "Tcp").policy("allow").description("Server Tier Firewall Rule").isLogged(false).build());
 
-<<<<<<< HEAD
-		assertRequestLineEquals(request, "DELETE https://api.symphonyvpdc.savvis.net/vpdc/v1.0/org/11/vdc/22/FirewallService/ HTTP/1.1");
-		assertNonPayloadHeadersEqual(request, "");
-		assertPayloadEquals(request, Strings2.toStringAndClose(getClass().getResourceAsStream("/firewallService-default.xml")),
-	               "application/xml", false);
-=======
       assertRequestLineEquals(request,
                "DELETE https://api.symphonyvpdc.savvis.net/vpdc/v1.0/org/11/vdc/22/FirewallService/ HTTP/1.1");
       assertNonPayloadHeadersEqual(request, "");
       assertPayloadEquals(request, Strings2.toStringAndClose(getClass().getResourceAsStream(
                "/firewallService-default.xml")), "application/xml", false);
->>>>>>> 17060044
 
       assertResponseParserClassEquals(method, request, ParseSax.class);
       assertSaxResponseParserClassEquals(method, TaskHandler.class);
