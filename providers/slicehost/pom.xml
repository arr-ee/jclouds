--- conflicted
+++ resolved
@@ -36,13 +36,9 @@
     <properties>
         <test.slicehost.endpoint>https://api.slicehost.com</test.slicehost.endpoint>
         <test.slicehost.api-version>1.4.1.1</test.slicehost.api-version>
-        <test.slicehost.build-version />
+        <test.slicehost.build-version></test.slicehost.build-version>
         <test.slicehost.identity>FIXME</test.slicehost.identity>
-<<<<<<< HEAD
-        <test.slicehost.image-id />
-=======
         <test.slicehost.template></test.slicehost.template>
->>>>>>> 3afdcb66
 
         <jclouds.osgi.export>org.jclouds.slicehost*;version="${project.version}"</jclouds.osgi.export>
         <jclouds.osgi.import>
