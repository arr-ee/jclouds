--- conflicted
+++ resolved
@@ -1,197 +1,3 @@
-<<<<<<< HEAD
-<!--
-
-
-    Copyright (C) 2010 Cloud Conscious, LLC. <info@cloudconscious.com>
-
-    ====================================================================
-    Licensed under the Apache License, Version 2.0 (the "License");
-    you may not use this file except in compliance with the License.
-    You may obtain a copy of the License at
-
-    http://www.apache.org/licenses/LICENSE-2.0
-
-    Unless required by applicable law or agreed to in writing, software
-    distributed under the License is distributed on an "AS IS" BASIS,
-    WITHOUT WARRANTIES OR CONDITIONS OF ANY KIND, either express or implied.
-    See the License for the specific language governing permissions and
-    limitations under the License.
-    ====================================================================
-
--->
-
-<project name="compute" default="dump" basedir="." xmlns:artifact="urn:maven-artifact-ant">
-  <property file="build.properties" />
-  <property name="jclouds.version" value="1.0-SNAPSHOT" />
-  <property name="privatekeyfile" value="${user.home}/.ssh/id_rsa" />
-  <property name="publickeyfile" value="${user.home}/.ssh/id_rsa.pub" />
-
-  <mkdir dir="build" />
-
-  <get src="http://opensource.become.com/apache//maven/binaries/maven-ant-tasks-2.1.1.jar" dest="build/maven-ant-tasks.jar"/>
-
-  <input
-    message="Which provider would you like to use (ec2, cloudservers, vcloud, terremark, rimuhosting)?"
-    validargs="ec2,cloudservers,vcloud,trmk-ecloud,trmk-vcloudexpress,eucalyptus,bluelock-vcdirector,gogrid,rimuhosting"
-    addproperty="provider"
-  />
-
-  <input
-    message="Which driver does ${provider} use?"
-    validargs="aws,rackspace,vcloud,bluelock,gogrid,terremark,ibmdev,rimuhosting"
-    addproperty="driver"
-  />
-
-  <path id="maven-ant-tasks.classpath" path="build/maven-ant-tasks.jar" />
-  <typedef resource="org/apache/maven/artifact/ant/antlib.xml" uri="urn:maven-artifact-ant" classpathref="maven-ant-tasks.classpath" />
-
-  <artifact:localRepository id="local.repository" path="${user.home}/.m2/repository" />
-  <artifact:remoteRepository id="jclouds.repository" url="http://jclouds.googlecode.com/svn/repo" />
-  <artifact:remoteRepository id="jclouds-snapshot.repository" url="https://oss.sonatype.org/content/repositories/snapshots" />
-
-  <artifact:dependencies pathId="jclouds.classpath">
-    <dependency groupId="org.jclouds" artifactId="jclouds-antcontrib" version="${jclouds.version}" />
-    <dependency groupId="org.jclouds" artifactId="jclouds-${driver}" version="${jclouds.version}" />
-    <localRepository refid="local.repository" />
-    <remoteRepository refid="jclouds.repository" />
-    <remoteRepository refid="jclouds-snapshot.repository" />
-  </artifact:dependencies>
-
-  <typedef name="compute" classname="org.jclouds.tools.ant.taskdefs.compute.ComputeTask" classpathref="jclouds.classpath" />
-
-  <input
-    message="What is your identity on ${provider}?"
-    addproperty="identity"
-  />
-
-  <input
-    message="What is the credential for ${identity}?"
-    addproperty="credential"
-  />
-
-  <property name="jclouds.compute.url" value="compute://${identity}:${credential}@${provider}" />
-
-  <target name="list" description="list the identity of all nodes">
-    <compute actions="list" provider="${jclouds.compute.url}" />
-  </target>
-
-  <target name="list-details" description="list the details of all nodes">
-    <compute actions="list-details" provider="${jclouds.compute.url}" />
-  </target>
-
-  <target name="list-images" description="list the images supported">
-    <compute actions="list-images" provider="${jclouds.compute.url}" />
-  </target>
-
-  <target name="list-hardwares" description="list the hardwares supported">
-    <compute actions="list-hardwares" provider="${jclouds.compute.url}" />
-  </target>
-
-  <target name="list-locations" description="list the locations supported">
-    <compute actions="list-locations" provider="${jclouds.compute.url}" />
-  </target>
-
-  <target name="dump" description="list all information we can obtain about the cloud">
-    <compute actions="list-locations,list-hardwares,list-images,list-details" provider="${jclouds.compute.url}" />
-  </target>
-
-  <target name="reboot" depends="reboot-id,reboot-tag" />
-
-  <target name="reboot-id" description="reboot the node ${id}" unless="tag">
-
-    <input
-      message="Which node do you wish to reboot"
-      addproperty="id"
-    />
-
-    <compute actions="reboot" provider="${jclouds.compute.url}">
-      <nodes id="${id}" />
-    </compute>
-  </target>
-
-  <target name="reboot-tag" description="reboot the nodes with tag ${tag}" unless="id" >
-
-    <input
-      message="Which tag do you wish to reboot"
-      addproperty="tag"
-    />
-
-    <compute actions="reboot" provider="${jclouds.compute.url}">
-      <nodes tag="${tag}" />
-    </compute>
-  </target>
-
-  <target name="destroy" depends="destroy-id,destroy-tag" />
-
-  <target name="destroy-id" description="destroy the node ${id}" unless="tag">
-
-    <input
-      message="Which node do you wish to destroy"
-      addproperty="id"
-    />
-
-    <compute actions="destroy" provider="${jclouds.compute.url}">
-      <nodes id="${id}" />
-    </compute>
-  </target>
-
-  <target name="destroy-tag" description="destroy the nodes with tag ${tag}" unless="id" >
-
-    <input
-      message="Which tag do you wish to destroy"
-      addproperty="tag"
-    />
-
-    <compute actions="destroy" provider="${jclouds.compute.url}">
-      <nodes tag="${tag}" />
-    </compute>
-  </target>
-
-  <target name="get" depends="get-tag,get-id" />
-
-  <target name="get-id" description="get the node ${id}" unless="tag">
-
-    <input
-      message="Which node do you wish to get"
-      addproperty="id"
-    />
-
-    <compute actions="get" provider="${jclouds.compute.url}">
-      <nodes id="${id}" />
-    </compute>
-  </target>
-
-  <target name="get-tag" description="get the nodes with tag ${tag}" unless="id" >
-
-    <input
-      message="Which tag do you wish to get"
-      addproperty="tag"
-    />
-
-    <compute actions="get" provider="${jclouds.compute.url}">
-      <nodes tag="${tag}" />
-    </compute>
-  </target>
-
-  <property name="location" value="" />
-  <target name="create" description="create the node ${tag}">
-    <property name="privatekeyfile" value="${user.home}/.ssh/id_rsa" />
-    <property name="publickeyfile" value="${user.home}/.ssh/id_rsa.pub" />
-    <property name="os" value="UBUNTU" />
-    <property name="count" value="1" />
-
-    <input
-      message="What do you want to tag your nodes with?"
-      addproperty="tag"
-    />
-
-    <compute actions="create" provider="${jclouds.compute.url}">
-      <nodes privatekeyfile="${privatekeyfile}" publickeyfile="${publickeyfile}" tag="${tag}" count="${count}" os="${os}" hardware="SMALLEST" hostproperty="host" usernameproperty="username" passwordproperty="password" />
-    </compute>
-  </target>
-
-</project>
-=======
 <!--
 
 
@@ -383,5 +189,4 @@
     </compute>
   </target>
 
-</project>
->>>>>>> ff039698
+</project>